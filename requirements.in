-e file:.#egg=lib
redshift-connector
s3fs
aiobotocore[awscli, boto3]
peewee
psycopg2-binary
requests
beautifulsoup4
pandas
retrying
matplotlib
pytest
scipy
progressbar2
<<<<<<< HEAD
scikit-learn
redshift-connector
h5py
=======
scikit-learn
>>>>>>> 98a1a4ec
<|MERGE_RESOLUTION|>--- conflicted
+++ resolved
@@ -12,10 +12,5 @@
 pytest
 scipy
 progressbar2
-<<<<<<< HEAD
 scikit-learn
-redshift-connector
-h5py
-=======
-scikit-learn
->>>>>>> 98a1a4ec
+h5py