-e file:.#egg=lib
boto3
peewee
psycopg2-binary
requests
beautifulsoup4
pandas
retrying
matplotlib
pytest
scipy
progressbar2
scikit-learn
<<<<<<< HEAD
multiprocessing_logging
=======
gym
gensim
nltk
>>>>>>> 908a5142
<|MERGE_RESOLUTION|>--- conflicted
+++ resolved
@@ -11,10 +11,7 @@
 scipy
 progressbar2
 scikit-learn
-<<<<<<< HEAD
 multiprocessing_logging
-=======
 gym
 gensim
-nltk
->>>>>>> 908a5142
+nltk