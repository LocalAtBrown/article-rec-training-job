from typing import Optional, List, Dict, Any
from datetime import datetime
import re
import logging
from urllib.parse import urlparse
from requests.models import Response
import time
from bs4 import BeautifulSoup

from sites.helpers import (
    safe_get,
    ArticleScrapingError,
    transform_data_google_tag_manager,
)
from sites.site import Site

"""
TT API documentation
https://www.notion.so/a8698dd6527140aaba8acfc29be40aa8?v=d30e06f348e94063ab4f451a345bb0d2&p=209fa6fada864bc0a1555622bb559181
"""

DOMAIN = "www.texastribune.org"
NAME = "texas-tribune"
FIELDS = ["collector_tstamp", "page_urlpath", "domain_userid"]
PARAMS = {
<<<<<<< HEAD
 "hl": 8,
 "embedding_dim": 400,
 "epochs": 2,
=======
    "hl": 8,
    "embedding_dim": 96,
    "epochs": 10,
>>>>>>> beb63d09
}
NON_ARTICLE_PREFIXES = [
    "/districts",
    "/employees",
    "/directory",
    "/newsletters",
    "/states",
    "/search",
    "/departments",
    "/about",
    "/series",
    "/all",
    "/departments",
    "/about",
    "/program",
    "/events",
    "/library",
    "/people",
    "/donate",
    "/topics",
    "/organizations",
    "/jobs",
    "/support-us",
    "/session",
]


def bulk_fetch(
    start_date: datetime.date, end_date: datetime.date
) -> List[Dict[str, Any]]:
    API_URL = f"https://{DOMAIN}/api/v2/articles"
    DATE_FORMAT = "%Y-%m-%dT%H:%M:%S"
    start_date = start_date.strftime(DATE_FORMAT)
    end_date = end_date.strftime(DATE_FORMAT)

    logging.info(f"Fetching articles from {start_date} to {end_date}")
    # texas tribune publishes 5-10 articles per day
    params = {"start_date": start_date, "end_date": end_date, "limit": 100}
    res = safe_get(API_URL, params=params)
    json_res = res.json()
    metadata = [parse_metadata(article) for article in json_res["results"]]
    return metadata


def extract_external_id(path: str) -> str:
    logging.info(f"Extracting external_id for {path}")
    for prefix in NON_ARTICLE_PREFIXES:
        if path.startswith(prefix):
            msg = f"Skipping non-article path: {path}"
            logging.error(msg)
            raise ArticleScrapingError(msg)

    article_url = f"https://{DOMAIN}{path}"
    try:
        page = safe_get(article_url)
        time.sleep(1)
    except Exception as e:
        msg = f"Error fetching article url: {article_url}"
        logging.exception(msg)
        raise ArticleScrapingError(msg) from e
    soup = BeautifulSoup(page.text, features="html.parser")

    token = None
    html_content = soup.html
    matched = re.search(r"contentID: '\d+'", str(html_content))
    if matched and matched.group(0):
        token = matched.group(0)
        contentID = token.split("'")[1]
        return str(int(contentID))
    else:
        return None


def get_title(res: dict) -> str:
    title = res["headline"]
    return title


def get_published_at(res: dict) -> str:
    # example published_at: '2021-11-12T12:45:35-06:00'
    pub_date = res["pub_date"]
    return pub_date


def get_path(page: dict) -> str:
    # there are times when older articles redirect to an alternate path, for ex:
    # https://washingtoncitypaper.com/food/article/20830693/awardwinning-chef-michel-richard-dies-at-age-68
    return urlparse(page["url"]).path


def get_external_id(page: dict) -> str:
    external_id = page["id"]
    return external_id


def parse_metadata(api_info: Dict[str, Any]) -> Dict[str, Any]:
    metadata = {}
    parsers = [
        ("title", get_title),
        ("published_at", get_published_at),
        ("path", get_path),
        ("external_id", get_external_id),
    ]
    for prop, func in parsers:
        try:
            val = func(api_info)
        except Exception as e:
            msg = "error parsing metadata for article"
            raise ArticleScrapingError(msg) from e
        metadata[prop] = val

    return metadata


def scrape_article_metadata(page: Response, soup: BeautifulSoup) -> dict:
    logging.info(f"Fetching metadata from url: {page.url}, type is {type(page)}")
    try:
        api_info = page.json()
    except Exception as e:
        msg = f"error parsing json res for article url: {page.url}"
        logging.exception(msg)
        raise ArticleScrapingError(msg) from e
    metadata = parse_metadata(api_info)
    return metadata


def validate_article(
    external_id: str,
) -> (Response, Optional[BeautifulSoup], Optional[str]):
    external_id = int(external_id)

    api_url = f"https://{DOMAIN}/api/v2/articles/{external_id}"
    logging.info(f"Validating article url: {api_url}")

    try:
        res = safe_get(api_url)
        time.sleep(1)
    except Exception as e:
        msg = f"Error fetching article url: {api_url}"
        logging.exception(msg)
        raise ArticleScrapingError(msg) from e

    return res, None, None


TT_SITE = Site(
    NAME,
    FIELDS,
    PARAMS,
    transform_data_google_tag_manager,
    extract_external_id,
    scrape_article_metadata,
    validate_article,
    bulk_fetch,
)<|MERGE_RESOLUTION|>--- conflicted
+++ resolved
@@ -23,15 +23,9 @@
 NAME = "texas-tribune"
 FIELDS = ["collector_tstamp", "page_urlpath", "domain_userid"]
 PARAMS = {
-<<<<<<< HEAD
- "hl": 8,
- "embedding_dim": 400,
- "epochs": 2,
-=======
     "hl": 8,
-    "embedding_dim": 96,
-    "epochs": 10,
->>>>>>> beb63d09
+    "embedding_dim": 400,
+    "epochs": 2,
 }
 NON_ARTICLE_PREFIXES = [
     "/districts",
