--- conflicted
+++ resolved
@@ -78,7 +78,6 @@
     def transform_raw_data(self, df: pd.DataFrame) -> pd.DataFrame:
         return transform_data_google_tag_manager(df=df)
 
-<<<<<<< HEAD
     def extract_external_id(self, path: str) -> Optional[str]:
         for prefix in NON_ARTICLE_PREFIXES:
             if path.startswith(prefix):
@@ -87,152 +86,6 @@
                 )
 
         article_url = f"https://{DOMAIN}{path}"
-=======
-    API_URL = f"https://{DOMAIN}/api/v2/articles"
-    DATE_FORMAT = "%Y-%m-%dT%H:%M:%S"
-    # texas tribune publishes 5-10 articles per day
-    params = {
-        "start_date": start_date.strftime(DATE_FORMAT),
-        "end_date": end_date.strftime(DATE_FORMAT),
-        "limit": BULK_FETCH_LIMIT,
-    }
-    res = safe_get(API_URL, params=params, scrape_config=SCRAPE_CONFIG)
-    json_res = res.json()
-
-    metadata = [parse_metadata(article) for article in json_res["results"]]
-    return metadata
-
-
-# Added to accommodate SS
-def get_article_text(metadata: Dict[str, Any]) -> str:
-    """
-    Get text representation of any article.
-    """
-    return metadata["headline"] + ". " + metadata["summary"]
-
-
-# Added to accommodate SS
-def batch_fetch_by_external_id(batch_external_ids: List[str]) -> List[Dict[str, Any]]:
-    """
-    Helper for bulk_fetch_by_external_id. Sends a request for a batch of IDs.
-    """
-    # For instance: https://www.texastribune.org/api/v2/articles/?id=40916&id=40930 returns both of the articles with the corresponding IDs
-    query = "&".join([f"id={i}" for i in batch_external_ids])
-    url = f"https://{DOMAIN}/api/v2/articles/?{query}"
-    params = {"limit": BULK_FETCH_LIMIT}
-
-    # Request
-    res = safe_get(url, params=params, scrape_config=SCRAPE_CONFIG)
-    error_msg = validate_response(res, [validate_status_code])
-
-    if error_msg is not None:
-        raise ArticleBatchScrapingError(external_ids=batch_external_ids, url=url, msg=error_msg)
-
-    return [parse_metadata(article) for article in res.json()["results"]]
-
-
-# Added to accommodate SS
-def bulk_fetch_by_external_id(external_ids: List[str]) -> List[Dict[str, Any]]:
-    """
-    Fetch articles by their IDs.
-    """
-    num_articles = len(external_ids)
-    logging.info(f"Fetching {num_articles} articles by their IDs")
-
-    data = []
-    for i in range(0, num_articles, BULK_FETCH_LIMIT):
-        batch_external_ids = external_ids[i : i + BULK_FETCH_LIMIT]
-
-        batch_data = []
-        try:
-            batch_data = batch_fetch_by_external_id(batch_external_ids)
-        except ArticleBatchScrapingError as e:
-            logging.warning(f"Failed to fetch {len(e.external_ids)} via the following URL: {e.url}. Message: {e.msg}")
-
-        data.extend(batch_data)
-        # Log every BULK_FETCH_LOG_INTERVAL articles fetched
-        if len(data) % BULK_FETCH_LOG_INTERVAL == 0 or len(data) == num_articles:
-            logging.info(f"Fetched {len(data)}/{num_articles} articles")
-
-    return data
-
-
-def extract_external_id(path: str) -> str:
-    for prefix in NON_ARTICLE_PREFIXES:
-        if path.startswith(prefix):
-            raise ArticleScrapingError(
-                ScrapeFailure.NO_EXTERNAL_ID, path, external_id=None, msg="Skipping non-article path"
-            )
-
-    article_url = f"https://{DOMAIN}{path}"
-    try:
-        page = safe_get(article_url, scrape_config=SCRAPE_CONFIG)
-    except Exception as e:
-        raise ArticleScrapingError(
-            ScrapeFailure.FETCH_ERROR,
-            path,
-            external_id=None,
-            msg=f"API request failed for {article_url}",
-        ) from e
-    soup = BeautifulSoup(page.text, features="html.parser")
-
-    token = None
-    html_content = soup.html
-    matched = re.search(r"contentID: '\d+'", str(html_content))
-    if matched and matched.group(0):
-        token = matched.group(0)
-        contentID = token.split("'")[1]
-        return str(int(contentID))
-    else:
-        raise ArticleScrapingError(
-            ScrapeFailure.NO_EXTERNAL_ID,
-            path,
-            external_id=None,
-            msg="External ID not found",
-        )
-
-
-def get_title(res: dict) -> str:
-    title = res["headline"]
-    return title
-
-
-# Added to accommodate SS
-def get_summary(res: dict) -> str:
-    return res["summary"]
-
-
-def get_published_at(res: dict) -> str:
-    # example published_at: '2021-11-12T12:45:35-06:00'
-    pub_date = res["pub_date"]
-    return pub_date
-
-
-def get_path(page: dict) -> str:
-    # there are times when older articles redirect to an alternate path, for ex:
-    # https://washingtoncitypaper.com/food/article/20830693/awardwinning-chef-michel-richard-dies-at-age-68
-    return urlparse(page["url"]).path
-
-
-def get_external_id(page: dict) -> str:
-    external_id = page["id"]
-    return external_id
-
-
-def parse_metadata(
-    api_info: Dict[str, Any], external_id: Optional[str] = None, path: Optional[str] = None
-) -> Dict[str, Any]:
-    metadata = {}
-    parsers = [
-        ("title", get_title),
-        ("published_at", get_published_at),
-        ("path", get_path),
-        ("external_id", get_external_id),
-        # Added to accommodate SS; won't be saved to database because not a field in Article mapping
-        ("summary", get_summary),
-    ]
-    for prop, func in parsers:
->>>>>>> fdfb6021
         try:
             page = safe_get(article_url, scrape_config=self.scrape_config)
         except Exception as e:
@@ -278,7 +131,6 @@
                 ScrapeFailure.FETCH_ERROR, path, external_id, f"Error fetching article url: {api_url}"
             ) from e
 
-<<<<<<< HEAD
         error_msg = validate_response(res, [validate_status_code])
         if error_msg is not None:
             raise ArticleScrapingError(ScrapeFailure.FAILED_SITE_VALIDATION, path, str(external_id), error_msg)
@@ -294,7 +146,7 @@
         params = {
             "start_date": start_date.strftime(DATE_FORMAT),
             "end_date": end_date.strftime(DATE_FORMAT),
-            "limit": 100,
+            "limit": BULK_FETCH_LIMIT,
         }
         res = safe_get(API_URL, params=params, scrape_config=self.scrape_config)
         json_res = res.json()
@@ -311,6 +163,8 @@
             ("published_at", self.get_published_at),
             ("path", self.get_path),
             ("external_id", self.get_external_id),
+            # Added to accommodate SS; won't be saved to database because not a field in Article mapping
+            ("summary", self.get_summary),
         ]
         for prop, func in parsers:
             try:
@@ -327,6 +181,50 @@
 
         return metadata
 
+    # Added to accommodate SS
+    def batch_fetch_by_external_id(self, batch_external_ids: List[str]) -> List[Dict[str, Any]]:
+        """
+        Helper for bulk_fetch_by_external_id. Sends a request for a batch of IDs.
+        """
+        # For instance: https://www.texastribune.org/api/v2/articles/?id=40916&id=40930 returns both of the articles with the corresponding IDs
+        query = "&".join([f"id={i}" for i in batch_external_ids])
+        url = f"https://{DOMAIN}/api/v2/articles/?{query}"
+        params = {"limit": BULK_FETCH_LIMIT}
+
+        # Request
+        res = safe_get(url, params=params, scrape_config=SCRAPE_CONFIG)
+        error_msg = validate_response(res, [validate_status_code])
+
+        if error_msg is not None:
+            raise ArticleBatchScrapingError(external_ids=batch_external_ids, url=url, msg=error_msg)
+
+        return [self.parse_metadata(article) for article in res.json()["results"]]
+
+    # Added to accommodate SS
+    def bulk_fetch_by_external_id(self, external_ids: List[str]) -> List[Dict[str, Any]]:
+        """
+        Fetch articles by their IDs.
+        """
+        num_articles = len(external_ids)
+        logging.info(f"Fetching {num_articles} articles by their IDs")
+
+        data = []
+        for i in range(0, num_articles, BULK_FETCH_LIMIT):
+            batch_external_ids = external_ids[i : i + BULK_FETCH_LIMIT]
+
+            batch_data = []
+            try:
+                batch_data = self.batch_fetch_by_external_id(batch_external_ids)
+            except ArticleBatchScrapingError as e:
+                logging.warning(f"Failed to fetch {len(e.external_ids)} via the following URL: {e.url}. Message: {e.msg}")
+
+            data.extend(batch_data)
+            # Log every BULK_FETCH_LOG_INTERVAL articles fetched
+            if len(data) % BULK_FETCH_LOG_INTERVAL == 0 or len(data) == num_articles:
+                logging.info(f"Fetched {len(data)}/{num_articles} articles")
+
+        return data
+
     @staticmethod
     def get_title(res: dict) -> str:
         title = res["headline"]
@@ -348,6 +246,19 @@
     def get_external_id(page: dict) -> str:
         external_id = page["id"]
         return external_id
+
+    @staticmethod
+    def get_summary(res: dict) -> str:
+        # Added to accommodate SS
+        return res["summary"]
+
+    # Added to accommodate SS
+    @staticmethod
+    def get_article_text(metadata: Dict[str, Any]) -> str:
+        """
+        Get text representation of any article.
+        """
+        return metadata["headline"] + ". " + metadata["summary"]
 
 
 TT_SITE = TexasTribune(
@@ -357,20 +268,4 @@
     scrape_config=SCRAPE_CONFIG,
     popularity_window=POPULARITY_WINDOW,
     max_article_age=MAX_ARTICLE_AGE,
-=======
-TT_SITE = Site(
-    NAME,
-    FIELDS,
-    TRAINING_PARAMS,
-    SCRAPE_CONFIG,
-    transform_data_google_tag_manager,
-    extract_external_id,
-    scrape_article_metadata,
-    fetch_article,
-    bulk_fetch,
-    bulk_fetch_by_external_id,
-    get_article_text,
-    POPULARITY_WINDOW,
-    MAX_ARTICLE_AGE,
->>>>>>> fdfb6021
 )