from typing import Optional
import re
import logging
from urllib.parse import urlparse
from requests.models import Response
import time
from bs4 import BeautifulSoup

from sites.helpers import safe_get, ArticleScrapingError, transform_data_google_tag_manager
from sites.site import Site

"""
TT API documentation
https://www.notion.so/a8698dd6527140aaba8acfc29be40aa8?v=d30e06f348e94063ab4f451a345bb0d2&p=209fa6fada864bc0a1555622bb559181
"""

DOMAIN = "www.texastribune.org"
NAME = "texas-tribune"
<<<<<<< HEAD
FIELDS = ["collector_tstamp", "page_urlpath", "domain_userid"]
PARAMS = {
 "hl": 15.0,
 "embeddings_dim": 128,
 "epochs": 27 
}

def transform_data_google_tag_manager(df: pd.DataFrame) -> pd.DataFrame:
    """
        requires a dataframe with the following fields:
                - domain_userid
                    - collector_tstamp
                        - page_urlpath
    returns a dataframe with the following fields:
        - client_id
            - session_date
                - activity_time
                    - landing_page_path
                        - event_category (conversions, newsletter sign-ups TK)
                            - event_action (conversions, newsletter sign-ups TK)
    """
    transformed_df = pd.DataFrame()
    transformed_df["client_id"] = df["domain_userid"]
    transformed_df["activity_time"] = pd.to_datetime(df.collector_tstamp)
    transformed_df["session_date"] = pd.to_datetime(
        transformed_df.activity_time.dt.date
    )
    transformed_df["landing_page_path"] = df.page_urlpath
    transformed_df["event_category"] = "snowplow_amp_page_ping"
    transformed_df["event_category"] = transformed_df["event_category"].astype(
        "category"
    )
    transformed_df["event_action"] = "impression"
    transformed_df["event_action"] = transformed_df["event_action"].astype("category")

    return transformed_df
=======
FIELDS = [ "collector_tstamp", "page_urlpath", "domain_userid"]
>>>>>>> be22792e


def extract_external_id(path: str) -> str:
    article_url = f"https://{DOMAIN}{path}"

    try:
        page = safe_get(article_url)
        time.sleep(10)
    except Exception as e:
        msg = f"Error fetching article url: {article_url}"
        logging.exception(msg)
        raise ArticleScrapingError(msg) from e
    soup = BeautifulSoup(page.text, features="html.parser")

    token = None
    html_content = soup.html
    matched = re.search(r"contentID: '\d+'", str(html_content))
    if matched and matched.group(0):
        token = matched.group(0)
        contentID = token.split("'")[1]
        return str(int(contentID))
    else:
        return None

def get_title(res: dict) -> str:
    title = res["headline"]
    return title


def get_published_at(res: dict) -> str:
    # example published_at: '2021-11-12T12:45:35-06:00'
    pub_date = res["pub_date"]
    return pub_date


def get_path(page: dict) -> str:
    # there are times when older articles redirect to an alternate path, for ex:
    # https://washingtoncitypaper.com/food/article/20830693/awardwinning-chef-michel-richard-dies-at-age-68
    return urlparse(page["url"]).path


def scrape_article_metadata(page: Response, soup: BeautifulSoup) -> dict:
    logging.info(f"Scraping metadata from url: {page.url}, type is {type(page)}")
    try:
        api_info = page.json()
    except Exception as e:
        msg = f"error json parsing for article url: {page.url}"
        logging.exception(msg)
        raise ArticleScrapingError(msg) from e
    metadata = {}
    scraper_funcs = [
        ("title", get_title),
        ("published_at", get_published_at),
        ("path", get_path),
    ]

    for prop, func in scraper_funcs:
        try:
            val = func(api_info)
        except Exception as e:
            msg = f"Error scraping {prop} for article url: {page.url}"
            logging.exception(msg)
            raise ArticleScrapingError(msg) from e
        metadata[prop] = val

    return metadata


def validate_article(
    external_id: str,
) -> (Response, Optional[BeautifulSoup], Optional[str]):
    external_id = int(external_id)

    api_url = f"https://{DOMAIN}/api/v2/articles/{external_id}"
    logging.info(f"Validating article url: {api_url}")

    try:
        res = safe_get(api_url)
        time.sleep(10)
    except Exception as e:
        msg = f"Error fetching article url: {api_url}"
        logging.exception(msg)
        raise ArticleScrapingError(msg) from e

    return res, None, None


TT_SITE = Site(
    NAME,
    FIELDS,
    PARAMS,
    transform_data_google_tag_manager,
    extract_external_id,
    scrape_article_metadata,
    validate_article,
)<|MERGE_RESOLUTION|>--- conflicted
+++ resolved
@@ -16,47 +16,12 @@
 
 DOMAIN = "www.texastribune.org"
 NAME = "texas-tribune"
-<<<<<<< HEAD
 FIELDS = ["collector_tstamp", "page_urlpath", "domain_userid"]
 PARAMS = {
  "hl": 15.0,
  "embeddings_dim": 128,
  "epochs": 27 
 }
-
-def transform_data_google_tag_manager(df: pd.DataFrame) -> pd.DataFrame:
-    """
-        requires a dataframe with the following fields:
-                - domain_userid
-                    - collector_tstamp
-                        - page_urlpath
-    returns a dataframe with the following fields:
-        - client_id
-            - session_date
-                - activity_time
-                    - landing_page_path
-                        - event_category (conversions, newsletter sign-ups TK)
-                            - event_action (conversions, newsletter sign-ups TK)
-    """
-    transformed_df = pd.DataFrame()
-    transformed_df["client_id"] = df["domain_userid"]
-    transformed_df["activity_time"] = pd.to_datetime(df.collector_tstamp)
-    transformed_df["session_date"] = pd.to_datetime(
-        transformed_df.activity_time.dt.date
-    )
-    transformed_df["landing_page_path"] = df.page_urlpath
-    transformed_df["event_category"] = "snowplow_amp_page_ping"
-    transformed_df["event_category"] = transformed_df["event_category"].astype(
-        "category"
-    )
-    transformed_df["event_action"] = "impression"
-    transformed_df["event_action"] = transformed_df["event_action"].astype("category")
-
-    return transformed_df
-=======
-FIELDS = [ "collector_tstamp", "page_urlpath", "domain_userid"]
->>>>>>> be22792e
-
 
 def extract_external_id(path: str) -> str:
     article_url = f"https://{DOMAIN}{path}"
