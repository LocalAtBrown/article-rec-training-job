--- conflicted
+++ resolved
@@ -1,16 +1,12 @@
 from requests.models import Response
 
-<<<<<<< HEAD
-from sites.helpers.requests import validate_response, validate_status_code
+from sites.helpers.requests import validate_response
 
 
 def _create_response(status_code: int) -> Response:
     response = Response()
     response.status_code = status_code
     return response
-=======
-from sites.helpers import validate_response
->>>>>>> 2a6bdd41
 
 
 def _validate_good(response: Response) -> None:
