import numpy as np
import pandas as pd
import pytest

from datetime import datetime, timedelta
from spotlight.factorization.implicit import ImplicitFactorizationModel
from spotlight.interactions import Interactions

from db.mappings.base import tzaware_now
from job.steps.save_predictions import get_similarities, get_nearest
from job.steps.trainer import Trainer
from job.steps.train_model import _spotlight_transform


@pytest.fixture(scope="module")
def user_ids():
    return np.array([3,3,2,1,3,3,1,2])

@pytest.fixture(scope="module")
def external_ids():
    return np.array([4,3,3,3,1,2,1,2])

@pytest.fixture(scope="module")
def durations():
    return np.array([2,3,0,4,3,0,3,0])

@pytest.fixture(scope="module")
def session_dates():
    return np.array(["12/13/2020","12/13/2020","12/14/2020","12/13/2020","12/14/2020","12/15/2020","12/14/2020","12/15/2020"])

@pytest.fixture(scope="module")
def publish_dates():
    return np.array(["12/14/2020","12/13/2020","12/13/2020","12/13/2020","12/11/2020","12/12/2020","12/11/2020","12/12/2020"])

@pytest.fixture(scope="module")
def article_ids():
    return np.array([14,13,13,13,11,12,11,12])

@pytest.fixture(scope="module")
def decays():
    return np.array([0.9,1,1,1,0.95,0.98,0.95,0.98])

def _test_similarities(embeddings:np.ndarray, n_recs:int, decays:np.ndarray):
    """ Checks that n recs are returned and the most similar rec is identical"""
<<<<<<< HEAD
    distances, indices = get_similarities(embeddings, np.unique(decays), n_recs)
    assert distances.shape == (4, n_recs)
    assert all([distances[i, 0] == 1. for i in range(distances.shape[0])])
    return distances, indices
=======
    similarities, indices = get_similarities(embeddings, np.unique(decays), n_recs)
    assert similarities.shape == (4, n_recs)
    assert all([similarities[i, 0] == 1. for i in range(similarities.shape[0])])
    return similarities, indices
>>>>>>> 4d4c04a0


def _test_orders(n_recs:int, nearest_indices:np.ndarray, similarities:np.ndarray, article_ids:np.ndarray):
    """Gets the most similar recs for spotlight_id = 1, converted to article_ids (DB id format)
        The most similar recs should be 13 and 14.

        Here is why:
            Looking at spotlight_id = 1, we see two users implicity rated: user_id 1 and user_id 3. 
            We also see that users 1 and 3 also consumed spotlight_id 3 and gave similar, high durations 
            We also see that user_id 3 also consumed ids 2 and 4. 2  was low rated, 4 got a high duration and slightly below 3
            However, we see that another user, 2, who consumed 3 and shared patterns with 1, gave 3 a lower rating
            So because of their user consumption connections, spotlight_ids 3 and 4 are our recs 
            4 has more consistent ratings than 3. So it is our top pick.
            We map back to 14 and 13 because our spotlight ids match index-wise to the LNL db ids (article_ids)
            The get_nearest function performs the mapping
    """
    _test_spotlight_id = 1
    rec_ids, rec_similarities = get_nearest(_test_spotlight_id, nearest_indices, similarities, article_ids) 
    assert rec_ids.shape == (n_recs - 1,)
<<<<<<< HEAD
    assert (rec_ids == np.array([14,13])).all()
    return rec_ids, rec_distances 


def test_article_recommendations(external_ids, user_ids, durations, session_dates, publish_dates, article_ids, decays):
    n_recs = 3 
    warehouse_df = pd.DataFrame({'client_id': user_ids,
                                'external_id': external_ids,
                                'article_id': article_ids,
                                'duration': durations,
                                'published_at': publish_dates,
                                'session_date': session_dates})
    params = {"epochs": 35, "embedding_dim": 16}
    k = _spotlight_transform(warehouse_df)
    model = Trainer(warehouse_df, datetime.now().date(), _spotlight_transform, params)
    model.fit()
    embeddings = model.model_embeddings
    distances, nearest_indices = _test_similarities(embeddings, n_recs, decays)
    nearest_recs = _test_orders(n_recs, nearest_indices, distances, np.unique(article_ids))
=======
    assert (rec_ids == np.array([13,14])).all()
    return rec_ids, rec_similarities 


def test_article_recommendations(spotlight_ids, user_ids, durations, publish_dates, article_ids, decays):
    n_recs = 3
    dataset = generate_interactions(pd.DataFrame({'user_id': user_ids,
                                                'item_id': spotlight_ids,
                                                'duration': durations,
                                                'timestamp': publish_dates}))
    model = build_model(dataset)
    embeddings = get_model_embeddings(model, np.unique(spotlight_ids))
    similarities, nearest_indices = _test_similarities(embeddings, n_recs, decays)
    nearest_recs = _test_orders(n_recs, nearest_indices, similarities, np.unique(article_ids))
>>>>>>> 4d4c04a0
    <|MERGE_RESOLUTION|>--- conflicted
+++ resolved
@@ -42,17 +42,10 @@
 
 def _test_similarities(embeddings:np.ndarray, n_recs:int, decays:np.ndarray):
     """ Checks that n recs are returned and the most similar rec is identical"""
-<<<<<<< HEAD
-    distances, indices = get_similarities(embeddings, np.unique(decays), n_recs)
-    assert distances.shape == (4, n_recs)
-    assert all([distances[i, 0] == 1. for i in range(distances.shape[0])])
-    return distances, indices
-=======
     similarities, indices = get_similarities(embeddings, np.unique(decays), n_recs)
     assert similarities.shape == (4, n_recs)
     assert all([similarities[i, 0] == 1. for i in range(similarities.shape[0])])
     return similarities, indices
->>>>>>> 4d4c04a0
 
 
 def _test_orders(n_recs:int, nearest_indices:np.ndarray, similarities:np.ndarray, article_ids:np.ndarray):
@@ -72,29 +65,8 @@
     _test_spotlight_id = 1
     rec_ids, rec_similarities = get_nearest(_test_spotlight_id, nearest_indices, similarities, article_ids) 
     assert rec_ids.shape == (n_recs - 1,)
-<<<<<<< HEAD
     assert (rec_ids == np.array([14,13])).all()
     return rec_ids, rec_distances 
-
-
-def test_article_recommendations(external_ids, user_ids, durations, session_dates, publish_dates, article_ids, decays):
-    n_recs = 3 
-    warehouse_df = pd.DataFrame({'client_id': user_ids,
-                                'external_id': external_ids,
-                                'article_id': article_ids,
-                                'duration': durations,
-                                'published_at': publish_dates,
-                                'session_date': session_dates})
-    params = {"epochs": 35, "embedding_dim": 16}
-    k = _spotlight_transform(warehouse_df)
-    model = Trainer(warehouse_df, datetime.now().date(), _spotlight_transform, params)
-    model.fit()
-    embeddings = model.model_embeddings
-    distances, nearest_indices = _test_similarities(embeddings, n_recs, decays)
-    nearest_recs = _test_orders(n_recs, nearest_indices, distances, np.unique(article_ids))
-=======
-    assert (rec_ids == np.array([13,14])).all()
-    return rec_ids, rec_similarities 
 
 
 def test_article_recommendations(spotlight_ids, user_ids, durations, publish_dates, article_ids, decays):
@@ -107,5 +79,4 @@
     embeddings = get_model_embeddings(model, np.unique(spotlight_ids))
     similarities, nearest_indices = _test_similarities(embeddings, n_recs, decays)
     nearest_recs = _test_orders(n_recs, nearest_indices, similarities, np.unique(article_ids))
->>>>>>> 4d4c04a0
     