import logging
import numpy as np
import pandas as pd

from datetime import datetime, timezone, timedelta
from scipy.spatial import distance
from typing import List

from db.mappings.model import Type
from db.helpers import create_model, set_current_model
from db.helpers import create_article, update_article, get_article_by_external_id, create_rec
from job import preprocessors
from job.models import ImplicitMF
from sites.sites import Site
from sites.helpers import BadArticleFormatError
from lib.config import config


MAX_RECS = config.get("MAX_RECS")


def should_refresh(publish_ts: str) -> bool:
    # refresh metadata without a published time recorded yet
    if not publish_ts:
        return True

    # refresh metadata for articles published within the last day
    yesterday = datetime.now(timezone.utc) - timedelta(days=1)
<<<<<<< HEAD
=======
    # PATCH: cast to UTC - need to revist later
>>>>>>> 214a1c25
    if datetime.fromisoformat(publish_ts).astimezone(timezone.utc) > yesterday:
        return True

    return False


def find_or_create_article(site: Site, external_id: int, path: str) -> int:
    logging.info(f"Fetching article with external_id: {external_id}")
    article = get_article_by_external_id(external_id)
    if article:
        if should_refresh(article["published_at"]):
            metadata = scrape_article_metadata(site, path)
            logging.info(f"Updating article with external_id: {external_id}")
            update_article(article["id"], **metadata)
        return article

    metadata = scrape_article_metadata(site, path)
    article_data = {**metadata, "external_id": external_id}
    logging.info(f"Creating article with external_id: {external_id}")
    article_id = create_article(**article_data)
    article_data['id'] = article_id

    return article_data


def scrape_article_metadata(site: Site, path: str) -> dict:
    return site.scrape_article_metadata(path)


def extract_external_id(site: Site, path: str) -> int:
    return site.extract_external_id(path)


def find_or_create_articles(site: Site, paths: list) -> pd.DataFrame:
    """
    Find articles on news website from list of paths, then associate with corresponding identifiers.

    :param site: Site object enabling retrieval of external ID
    :param paths: Paths on corresponding news website for which to retrieve IDs
    :return: DataFrame of identifiers for collected articles: the path on the website, the external ID,
        and the article ID in the database.
        * Requisite fields: "article_id" (str), "external_id" (str), "landing_page_path" (str)
    """
    articles = []

    logging.info(f"Finding or creating articles for {len(paths)} paths")

    for path in paths:
        external_id = extract_external_id(site, path)
        if external_id:
            try:
                article = find_or_create_article(site, external_id, path)
            except BadArticleFormatError:
                logging.exception(f"Skipping article with external_id: {external_id}")
                continue
            articles.append(
<<<<<<< HEAD
                {
                    "article_id": article['id'],
                    "external_id": external_id,
                    "page_path": path,
                    "published_at": article['published_at']
                }
=======
                {"article_id": article_id, "external_id": external_id, "landing_page_path": path}
>>>>>>> 214a1c25
            )

    article_df = pd.DataFrame(articles).set_index("landing_page_path")

    return article_df


def create_article_to_article_recs(
    model: ImplicitMF, model_id: int, external_ids: List[str], article_df: pd.DataFrame
):
    vector_similarities = get_similarities(model.item_vectors)
    vector_weights = get_weights(external_ids, article_df)
    vector_orders = get_orders(vector_similarities, vector_weights)

    for source_index, ranked_recommendation_indices in enumerate(vector_orders):
        source_external_id = external_ids[source_index]

        for recommendation_index in ranked_recommendation_indices[:MAX_RECS]:
            recommended_external_id = external_ids[recommendation_index]
            # If it's the article itself, skip it
            if recommended_external_id == source_external_id:
                continue

            matching_articles = article_df[article_df["external_id"] == recommended_external_id]
            recommended_article_id = matching_articles["article_id"][0]
            # for distance, smaller values are more highly correlated
            # for score, higher values are more highly correlated
            score = vector_similarities[source_index][recommendation_index]
            # fix case when some scores are negative due to a rounding error
            score = max(score, 0.0)

            rec_id = create_rec(
                source_entity_id=source_external_id,
                model_id=model_id,
                recommended_article_id=recommended_article_id,
                score=score,
            )


<<<<<<< HEAD
def get_similarities(model: ImplicitMF) -> np.array:
    vector_distances = distance.cdist(model.item_vectors, model.item_vectors, metric="cosine")
    vector_similarities = 1 - vector_distances
    return vector_similarities


def get_weights(external_ids: List[str], article_df: pd.DataFrame, publish_time_decay=True) -> np.array:
    if publish_time_decay:
        publish_time_df = article_df[['external_id', 'published_at']].set_index('external_id')
        publish_time_df['published_at'] = pd.to_datetime(publish_time_df.published_at)
        max_diff = (publish_time_df.published_at - datetime.now()).dt.total_seconds().abs().max()
        # Compute weights using
        publish_time_df['weights'] = np.exp(
            (publish_time_df.published_at - datetime.now())
            .dt.total_seconds()
            / max_diff
        )
        weights = np.array([publish_time_df.weights.loc[i] for i in external_ids])
    else:
        # Weight equally
        weights = np.ones(len(external_ids))
    return weights


def get_orders(similarities: np.array, weights: np.array):
    similarities *= weights
    orders = similarities.argsort()[:, ::-1]
    return orders


def format_ga(
    ga_df: pd.DataFrame,
=======
def prepare_data(data_df: pd.DataFrame) -> pd.DataFrame:
    """
    :param data_df: DataFrame of activities collected from Google Analytics using job.py
        * Requisite fields: "session_date" (datetime.date), "client_id" (str), "external_id" (str),
            "event_action" (str), "event_category" (str)
    :param date_list:
    :param external_id_col:
    :param half_life:
    :return:
    """
    clean_df = preprocessors.fix_dtypes(data_df)
    sorted_df = preprocessors.time_activities(clean_df)
    filtered_df = preprocessors.filter_activities(sorted_df)
    return filtered_df


def format_data(
    prepared_df: pd.DataFrame,
>>>>>>> 214a1c25
    date_list: list = [],
    external_id_col: str = "external_id",
    half_life: float = 10.0,
) -> pd.DataFrame:
    """
    Format clickstream Google Analytics data into user-item matrix for training.

    :param prepared_df: DataFrame of activities collected from Google Analytics using job.py
        * Requisite fields: "session_date" (datetime.date), "client_id" (str), "external_id" (str),
            "event_action" (str), "event_category" (str), "duration" (timedelta)
    :param date_list: List of datetimes to forcefully include in all aggregates
    :param external_id_col: Name of column being used to denote articles
    :param half_life: Desired half life of time spent in days
    :return: DataFrame with one row for each user at each date of interest, and one column for each article
    """
    time_df = preprocessors.aggregate_time(
        prepared_df, date_list=date_list, external_id_col=external_id_col
    )
    exp_time_df = preprocessors.time_decay(time_df, half_life=half_life)

    return exp_time_df


def calculate_default_recs(prepared_df: pd.DataFrame) -> pd.Series:
    TOTAL_INTERACTIONS = 5000
    timed_interactions = prepared_df[~prepared_df.duration.isna()]
    recent_interactions = timed_interactions.nlargest(n=TOTAL_INTERACTIONS, columns=["activity_time"])
    times = (
        recent_interactions[['external_id', 'duration']]
        .groupby("external_id")
        .sum()
        .sort_index()
    )
    pageviews = (
        recent_interactions[['external_id', 'client_id']]
        .groupby("external_id")
        .nunique("client_id")
        .sort_index()
    )
    times_per_view = times.duration / pageviews.client_id
    top_times_per_view = (
        times_per_view
        .sort_values(ascending=False)
        .nlargest(MAX_RECS)
    )
    return top_times_per_view


def create_default_recs(prepared_df: pd.DataFrame, article_df: pd.DataFrame) -> None:
    top_times_per_view = calculate_default_recs(prepared_df)
    # the most read article will have a perfect score of 1.0, all others will be a fraction of that
    scores = top_times_per_view / max(top_times_per_view)
    model_id = create_model(type=Type.POPULARITY.value)
    logging.info("Saving default recs to db...")
    for external_id, score in zip(top_times_per_view.index, scores):
        matching_articles = article_df[article_df["external_id"] == external_id]
        article_id = matching_articles["article_id"][0]
        rec_id = create_rec(
            source_entity_id="default",
            model_id=model_id,
            recommended_article_id=article_id,
            score=score,
        )

    set_current_model(model_id, Type.POPULARITY.value)<|MERGE_RESOLUTION|>--- conflicted
+++ resolved
@@ -26,10 +26,7 @@
 
     # refresh metadata for articles published within the last day
     yesterday = datetime.now(timezone.utc) - timedelta(days=1)
-<<<<<<< HEAD
-=======
     # PATCH: cast to UTC - need to revist later
->>>>>>> 214a1c25
     if datetime.fromisoformat(publish_ts).astimezone(timezone.utc) > yesterday:
         return True
 
@@ -86,16 +83,12 @@
                 logging.exception(f"Skipping article with external_id: {external_id}")
                 continue
             articles.append(
-<<<<<<< HEAD
                 {
                     "article_id": article['id'],
                     "external_id": external_id,
-                    "page_path": path,
+                    "landing_page_path": path,
                     "published_at": article['published_at']
                 }
-=======
-                {"article_id": article_id, "external_id": external_id, "landing_page_path": path}
->>>>>>> 214a1c25
             )
 
     article_df = pd.DataFrame(articles).set_index("landing_page_path")
@@ -135,7 +128,6 @@
             )
 
 
-<<<<<<< HEAD
 def get_similarities(model: ImplicitMF) -> np.array:
     vector_distances = distance.cdist(model.item_vectors, model.item_vectors, metric="cosine")
     vector_similarities = 1 - vector_distances
@@ -166,9 +158,6 @@
     return orders
 
 
-def format_ga(
-    ga_df: pd.DataFrame,
-=======
 def prepare_data(data_df: pd.DataFrame) -> pd.DataFrame:
     """
     :param data_df: DataFrame of activities collected from Google Analytics using job.py
@@ -187,7 +176,6 @@
 
 def format_data(
     prepared_df: pd.DataFrame,
->>>>>>> 214a1c25
     date_list: list = [],
     external_id_col: str = "external_id",
     half_life: float = 10.0,
