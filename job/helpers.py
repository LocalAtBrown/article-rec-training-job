--- conflicted
+++ resolved
@@ -6,9 +6,6 @@
 from lib.bucket import save_outputs
 from typing import List
 
-<<<<<<< HEAD
-=======
-from job.steps.implicit_mf import ImplicitMF
 from sites.sites import Sites
 from sites.site import Site
 
@@ -20,15 +17,6 @@
     return site
 
 
-def get_similarities(model: ImplicitMF) -> np.array:
-    vector_distances = distance.cdist(
-        model.item_vectors, model.item_vectors, metric="cosine"
-    )
-    vector_similarities = 1 - vector_distances
-    return np.nan_to_num(vector_similarities)
-
-
->>>>>>> be22792e
 def get_weights(
     external_ids: List[str], article_df: pd.DataFrame, half_life: float = 10
 ) -> np.array:
