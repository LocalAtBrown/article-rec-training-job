import datetime
import logging

from db.mappings.model import Type
from db.helpers import create_model, set_current_model
from job import preprocessors, models
from job.helpers import (
    create_article_to_article_recs,
    create_default_recs,
    find_or_create_articles,
<<<<<<< HEAD
    format_data,
    prepare_data
=======
    format_ga,
>>>>>>> 908a5142
)
from sites.sites import Sites


def run():
    logging.info("Running job...")

    model_id = create_model(type=Type.ARTICLE.value)
    logging.info(f"Created model with id {model_id}")
<<<<<<< HEAD
    data_df = preprocessors.fetch_latest_data()
    article_df = find_or_create_articles(Sites.WCP, list(data_df.landing_page_path.unique()))
    data_df = data_df.join(article_df, on="landing_page_path")
    prepared_df = prepare_data(data_df)
=======
    ga_df = preprocessors.fetch_latest_data()
    article_df = find_or_create_articles(Sites.WCP, list(ga_df.landing_page_path.unique()))
    ga_df = ga_df.join(article_df, on="landing_page_path")
>>>>>>> 908a5142

    create_default_recs(prepared_df, article_df)

    EXPERIMENT_DATE = datetime.date.today()
    # Hyperparameters derived using optimize_ga_pipeline.ipynb notebook in google-analytics-exploration
    formatted_df = format_data(prepared_df, date_list=[EXPERIMENT_DATE], half_life=59.631698)
    model = models.train_model(X=formatted_df, reg=2.319952, n_components=130, epochs=2)
    logging.info(f"Successfully trained model on {len(article_df)} inputs.")

    # External IDs to map articles back to
    external_article_ids = formatted_df.columns
    external_user_ids = formatted_df.index

    create_article_to_article_recs(model, model_id, external_article_ids, article_df)
    set_current_model(model_id, Type.ARTICLE.value)<|MERGE_RESOLUTION|>--- conflicted
+++ resolved
@@ -8,12 +8,8 @@
     create_article_to_article_recs,
     create_default_recs,
     find_or_create_articles,
-<<<<<<< HEAD
     format_data,
-    prepare_data
-=======
-    format_ga,
->>>>>>> 908a5142
+    prepare_data,
 )
 from sites.sites import Sites
 
@@ -23,16 +19,10 @@
 
     model_id = create_model(type=Type.ARTICLE.value)
     logging.info(f"Created model with id {model_id}")
-<<<<<<< HEAD
     data_df = preprocessors.fetch_latest_data()
     article_df = find_or_create_articles(Sites.WCP, list(data_df.landing_page_path.unique()))
     data_df = data_df.join(article_df, on="landing_page_path")
     prepared_df = prepare_data(data_df)
-=======
-    ga_df = preprocessors.fetch_latest_data()
-    article_df = find_or_create_articles(Sites.WCP, list(ga_df.landing_page_path.unique()))
-    ga_df = ga_df.join(article_df, on="landing_page_path")
->>>>>>> 908a5142
 
     create_default_recs(prepared_df, article_df)
 
