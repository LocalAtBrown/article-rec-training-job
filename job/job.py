from datetime import datetime
import logging
import time

from job.steps import (
    fetch_data,
    scrape_metadata,
    preprocess,
    save_defaults,
    train_model,
    save_predictions,
    delete_old_models,
    warehouse,
)
from job.helpers import get_site
from db.mappings.model import Type
from db.helpers import create_model, set_current_model
from db.mappings.base import db_proxy
from lib.metrics import write_metric, Unit
from lib.config import config
<<<<<<< HEAD
=======
from sites.sites import Sites
from sites.site import Site
>>>>>>> 98a1a4ec
import pandas as pd


def fetch_and_upload_data(
    site: Site, date: datetime.date, days=config.get("DAYS_OF_DATA")
):
    """
    Fetch data from S3
    Dwell time calculation
    Hydrate with article metadata
    Upload to data warehouse
    Return df of data, and articles
    """
    data_df = fetch_data.fetch_data(site, date, days)
    external_id_df = preprocess.extract_external_ids(
        site, data_df["landing_page_path"].unique().tolist()
    )

    data_df = data_df.merge(external_id_df, on="landing_page_path", how="inner")

    article_df = scrape_metadata.scrape_metadata(
        site, data_df["external_id"].unique().tolist()
    )

    data_df = data_df.join(
        article_df, on="external_id", lsuffix="_original", how="inner"
    )

    warehouse.update_dwell_times(data_df, date, site)
    return data_df, article_df


def run():
    logging.info("Running job...")

    site = get_site(config.get("SITE_NAME"))
    logging.info(f"Using site {site.name}")

    start_ts = time.time()
    status = "success"

    try:
        model_id = create_model(type=Type.ARTICLE.value, site=site.name)
        logging.info(f"Created model with id {model_id}")
<<<<<<< HEAD
        EXPERIMENT_DT = datetime.now()

        data_df = fetch_data.fetch_data(site, EXPERIMENT_DT)
        logging.info("Fetched data")
        external_id_df = preprocess.extract_external_ids(
            site, data_df["landing_page_path"].unique().tolist()
        )

        data_df = data_df.merge(external_id_df, on="landing_page_path", how="inner")
      
        db_proxy.close() 
        db_proxy.connect()

        article_df = scrape_metadata.scrape_metadata(
            site, data_df["external_id"].unique().tolist()
        )

        data_df = data_df.join(
            article_df, on="external_id", lsuffix="_original", how="inner"
        )

        #warehouse.update_dwell_times(data_df, EXPERIMENT_DT.date(), site)
=======
        EXPERIMENT_DT = datetime.now().date()
        data_df, article_df = fetch_and_upload_data(site, EXPERIMENT_DT)
>>>>>>> 98a1a4ec

        data_df = preprocess.filter_activities(data_df)
        data_df = preprocess.filter_articles(data_df)
        article_df = article_df.reset_index()
        save_defaults.save_defaults(data_df, article_df, site.name)

<<<<<<< HEAD
        wh_data = warehouse.get_dwell_times(site, days=config.get("DAYS_OF_DATA"))
=======
        # Ensure the duration is in seconds and session date is a date (not datetime)
        data_df["session_date"] = data_df["session_date"].dt.date
        data_df["duration"] = data_df["duration"].dt.total_seconds()

        # Hyperparameters derived using optimize_ga_pipeline.ipynb notebook in google-analytics-exploration
        formatted_df = preprocess.model_preprocessing(
            data_df,
            date_list=[EXPERIMENT_DT],
            half_life=59.631698,
        )
>>>>>>> 98a1a4ec

        # Hyperparameters derived using optimize_ga_pipeline.ipynb notebook in google-analytics-exploration
        model, external_item_ids, spotlight_ids, article_ids = train_model.train_model(
            X=wh_data, params=site.params, time=EXPERIMENT_DT
                )
        logging.info(f"Successfully trained model on {len(wh_data)} inputs.")

        save_predictions.save_predictions(
            model=model, model_id=model_id, 
            spotlight_ids=spotlight_ids, 
            external_item_ids=external_item_ids,
            article_ids=article_ids
        )
        set_current_model(model_id, Type.ARTICLE.value, site.name)

        delete_old_models.delete_old_models()
    except Exception:
        logging.exception("Job failed")
        status = "failure"

    latency = time.time() - start_ts
    write_metric("job_time", latency, unit=Unit.SECONDS, tags={"status": status})<|MERGE_RESOLUTION|>--- conflicted
+++ resolved
@@ -18,11 +18,8 @@
 from db.mappings.base import db_proxy
 from lib.metrics import write_metric, Unit
 from lib.config import config
-<<<<<<< HEAD
-=======
 from sites.sites import Sites
 from sites.site import Site
->>>>>>> 98a1a4ec
 import pandas as pd
 
 
@@ -67,7 +64,6 @@
     try:
         model_id = create_model(type=Type.ARTICLE.value, site=site.name)
         logging.info(f"Created model with id {model_id}")
-<<<<<<< HEAD
         EXPERIMENT_DT = datetime.now()
 
         data_df = fetch_data.fetch_data(site, EXPERIMENT_DT)
@@ -90,30 +86,19 @@
         )
 
         #warehouse.update_dwell_times(data_df, EXPERIMENT_DT.date(), site)
-=======
         EXPERIMENT_DT = datetime.now().date()
         data_df, article_df = fetch_and_upload_data(site, EXPERIMENT_DT)
->>>>>>> 98a1a4ec
 
         data_df = preprocess.filter_activities(data_df)
         data_df = preprocess.filter_articles(data_df)
         article_df = article_df.reset_index()
         save_defaults.save_defaults(data_df, article_df, site.name)
 
-<<<<<<< HEAD
         wh_data = warehouse.get_dwell_times(site, days=config.get("DAYS_OF_DATA"))
-=======
         # Ensure the duration is in seconds and session date is a date (not datetime)
         data_df["session_date"] = data_df["session_date"].dt.date
         data_df["duration"] = data_df["duration"].dt.total_seconds()
 
-        # Hyperparameters derived using optimize_ga_pipeline.ipynb notebook in google-analytics-exploration
-        formatted_df = preprocess.model_preprocessing(
-            data_df,
-            date_list=[EXPERIMENT_DT],
-            half_life=59.631698,
-        )
->>>>>>> 98a1a4ec
 
         # Hyperparameters derived using optimize_ga_pipeline.ipynb notebook in google-analytics-exploration
         model, external_item_ids, spotlight_ids, article_ids = train_model.train_model(
