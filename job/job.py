import datetime
import logging
import time

from job.steps import (
    fetch_data,
    scrape_metadata,
    preprocess,
    save_defaults,
    train_model,
    save_predictions,
<<<<<<< HEAD
    evaluate_module,
=======
    delete_old_models,
>>>>>>> 12a3b11c
)
from db.mappings.model import Type
from db.helpers import create_model, set_current_model
from sites.sites import Sites
from lib.metrics import write_metric, Unit


def run():
    logging.info("Running job...")
    start_ts = time.time()
    status = "success"

    try:
        model_id = create_model(type=Type.ARTICLE.value)
        logging.info(f"Created model with id {model_id}")
        EXPERIMENT_DT = datetime.datetime.now()
        data_df = fetch_data.fetch_data(EXPERIMENT_DT)
        filtered_df = preprocess.filter_emailnewsletter(data_df)
        filtered_df = preprocess.filter_flyby_users(filtered_df)

        article_df = scrape_metadata.scrape_metadata(
            Sites.WCP, list(filtered_df.landing_page_path.unique())
        )
        filtered_df = filtered_df.join(article_df, on="landing_page_path")
        filtered_df = preprocess.filter_articles(filtered_df)

        prepared_df = preprocess.common_preprocessing(filtered_df)
        save_defaults.save_defaults(prepared_df, article_df)

        EXPERIMENT_DATE = datetime.date.today()
        # Hyperparameters derived using optimize_ga_pipeline.ipynb notebook in google-analytics-exploration
        formatted_df = preprocess.model_preprocessing(
            prepared_df, date_list=[EXPERIMENT_DT.date()], half_life=59.631698
        )
        model = train_model.train_model(
            X=formatted_df, reg=2.319952, n_components=130, epochs=2
        )
        logging.info(f"Successfully trained model on {len(article_df)} inputs.")
        # External IDs to map articles back to
        external_article_ids = formatted_df.columns
        external_article_ids = external_article_ids.astype("int32")
        external_user_ids = formatted_df.index

        save_predictions.save_predictions(model, model_id, external_article_ids, article_df)
        evaluate_module.evaluate_module(days=1)
        set_current_model(model_id, Type.ARTICLE.value)

        delete_old_models.delete_old_models()
    except Exception:
        logging.exception("Job failed")
        status = "failure"

    latency = time.time() - start_ts
    write_metric("job_time", latency, unit=Unit.SECONDS, tags={"status": status})<|MERGE_RESOLUTION|>--- conflicted
+++ resolved
@@ -9,11 +9,8 @@
     save_defaults,
     train_model,
     save_predictions,
-<<<<<<< HEAD
     evaluate_module,
-=======
-    delete_old_models,
->>>>>>> 12a3b11c
+    delete_old_models
 )
 from db.mappings.model import Type
 from db.helpers import create_model, set_current_model
@@ -58,9 +55,9 @@
         external_user_ids = formatted_df.index
 
         save_predictions.save_predictions(model, model_id, external_article_ids, article_df)
-        evaluate_module.evaluate_module(days=1)
         set_current_model(model_id, Type.ARTICLE.value)
 
+        evaluate_module.evaluate_module(days=1)
         delete_old_models.delete_old_models()
     except Exception:
         logging.exception("Job failed")
