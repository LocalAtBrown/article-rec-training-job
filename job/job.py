--- conflicted
+++ resolved
@@ -63,22 +63,9 @@
 
         data = warehouse.get_dwell_times(site, days=config.get("DAYS_OF_DATA"))
         # Hyperparameters derived using optimize_ga_pipeline.ipynb notebook in google-analytics-exploration
-<<<<<<< HEAD
         model, external_item_ids, spotlight_ids, article_ids = train_model.train_model(
             X=data_df, params=site.params, time=EXPERIMENT_DT
                 )
-=======
-        formatted_df = preprocess.model_preprocessing(
-            data,
-            date_list=[EXPERIMENT_DT.date()],
-            half_life=59.631698,
-            external_id_col="article_id",
-        )
-
-        model = train_model.train_model(
-            X=formatted_df, reg=2.319952, n_components=130, epochs=2
-        )
->>>>>>> 7222cd2e
         logging.info(f"Successfully trained model on {len(article_df)} inputs.")
 
         save_predictions.save_predictions(
