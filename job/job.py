--- conflicted
+++ resolved
@@ -19,16 +19,10 @@
 
     model_id = create_model(type=Type.ARTICLE.value)
     logging.info(f"Created model with id {model_id}")
-<<<<<<< HEAD
-    ga_df = preprocessors.fetch_latest_data()
-    article_df = find_or_create_articles(Sites.WCP, list(ga_df["landing_page_path"].unique()))
-    ga_df = ga_df.join(article_df, on="page_path")
-=======
     data_df = preprocessors.fetch_latest_data()
     article_df = find_or_create_articles(Sites.WCP, list(data_df.landing_page_path.unique()))
     data_df = data_df.join(article_df, on="landing_page_path")
     prepared_df = prepare_data(data_df)
->>>>>>> 214a1c25
 
     create_default_recs(prepared_df, article_df)
 
