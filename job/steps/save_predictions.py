import logging
import time
from typing import List

import numpy as np
<<<<<<< HEAD
from sklearn.neighbors import NearestNeighbors
=======
from scipy.spatial import distance
from sklearn.preprocessing import normalize
import torch
from spotlight.factorization.implicit import ImplicitFactorizationModel
>>>>>>> 17aaf53b

from db.helpers import create_rec
from db.mappings.recommendation import Rec
from lib.config import config
from lib.metrics import write_metric, Unit

MAX_RECS = config.get("MAX_RECS")

<<<<<<< HEAD
def weighted_cosine(a:np.ndarray, b:np.ndarray) -> float:
    # dot product of a and b (cosine similarity) scaled by the time_decay of b
    # note: embeddings are already l2 normalized (not including decay constant in last index)
    # :a embedding vector for article. last entry is decay constant.
    # :b embedding vector for article. last entry is decay constant.
    # :return [0,1] distance score, where 0 is closer
    decay_constant = b[-1]
    distance = a[:-1] @ b[:-1]
    # note: we use 0.99999 because float multiplication does result in some rounding error
    if distance > 0.99999: return 0
    return  1 - (decay_constant * distance)

def get_similarities(embeddings:np.ndarray, date_decays:np.ndarray, n_recs:int) -> (np.ndarray, np.ndarray):
    """ Get K nearest neighbors for each article"""
    weighted_embeddings = np.hstack([embeddings, np.expand_dims(date_decays, axis=1)]) 
    nbrs = NearestNeighbors(n_neighbors=n_recs, 
                            metric=weighted_cosine,
                            algorithm='brute').fit(weighted_embeddings) 

    return nbrs.kneighbors(weighted_embeddings)
=======
def normalize_embeddings(embedding_matrix:np.ndarray) -> np.ndarray:
    """l2 normalize all embeddings along row dimension of matrix"""
    return normalize(embedding_matrix, axis=1, norm='l2')


def get_model_embeddings(model, spotlight_ids:np.ndarray) -> np.ndarray:
    """ Get l2 normalized embeddings from Spotlight model for all spotlight_ids"""
    return normalize_embeddings(np.array([model._net.item_embeddings(torch.tensor([i], dtype=torch.int32)).tolist()[0] for i in spotlight_ids]))

def get_cosines(embeddings:np.ndarray):
    """get [0,1] normalized cosine similarity for all vectors"""
    similarities = distance.cdist(
        embeddings, embeddings, metric="cosine")
    return ((((similarities - 1) * -1) + 1) / 2)

def get_similarities(embeddings:np.ndarray, date_decays:np.ndarray, n_recs:int):
    """ Get most similar articles"""
    similarities = get_cosines(embeddings)
    decayed_matrix = apply_decay(similarities, date_decays)
    return get_similar_indices(decayed_matrix, n_recs)

def apply_decay(embedding_matrix, decays_by_index):
    """ multiply every column by its corresponding decay weight. set the diagonal equal to 1. every row's index corresponds to that recommendation."""
    decayed_matrix = embedding_matrix * decays_by_index.reshape((1,decays_by_index.size))
    np.fill_diagonal(decayed_matrix, 1.0)
    return decayed_matrix

def get_similar_indices(decayed_matrix, n_recs):
    """ Get the nearest n_rec indices; get the corresponding weights"""
    sorted_recs = decayed_matrix.argsort()[:, ::-1][:, :n_recs]
    return (np.array([decayed_matrix[i][v] for i,v in enumerate(sorted_recs)]), sorted_recs)
>>>>>>> 17aaf53b

def get_nearest(spotlight_id:int, nearest_indices:np.ndarray, distances:np.ndarray, article_ids:np.ndarray) -> (np.ndarray, np.ndarray):
    """ Map the K nearest neighbors indexes to the map LNL DB article_id, also get the distances """
    return (article_ids[nearest_indices[spotlight_id - 1][1:]], distances[spotlight_id - 1][1:])

def save_predictions(embeddings:np.ndarray, model_id:int, 
                    spotlight_ids:np.ndarray, 
                    external_item_ids:np.ndarray, 
                    article_ids:np.ndarray,
                    date_decays:np.ndarray) -> None:
    """Save predictions to the db
    
    :embeddings: article embeddings  
    :model_id: unique id of model 
    :spotlight_ids: Spotlight 1-indexed item IDs
    :external_item_ids: Unique article ID from publisher
    :article_ids: DB article_ids
    :date_decays: decay factors for each article [0,1]
    """
    start_ts = time.time()
    distances, nearest_indices = get_similarities(embeddings, date_decays, MAX_RECS + 1)
    knn_latency = time.time() - start_ts
    logging.info(f"Total latency to find K-Nearest Neighbors: {knn_latency}")
    to_save = []

    for i in spotlight_ids:
        source_external_id = external_item_ids[i - 1]
        recommendations = get_nearest(i, nearest_indices, distances, article_ids)

        to_save += [Rec(source_entity_id=source_external_id,
                            model_id=model_id,
                            recommended_article_id=recommended_item_id,
                            score= similarities) for (recommended_item_id, similarities) in zip(*recommendations)]

        if len(to_save) % 1000 == 0:
            logging.info(f"Created {len(to_save)} recommendations...")

    Rec.bulk_create(to_save, batch_size=50)
    latency = time.time() - start_ts
    write_metric("rec_creation_time", latency, unit=Unit.SECONDS)
    write_metric("rec_creation_total", len(to_save))<|MERGE_RESOLUTION|>--- conflicted
+++ resolved
@@ -3,14 +3,10 @@
 from typing import List
 
 import numpy as np
-<<<<<<< HEAD
-from sklearn.neighbors import NearestNeighbors
-=======
 from scipy.spatial import distance
 from sklearn.preprocessing import normalize
 import torch
 from spotlight.factorization.implicit import ImplicitFactorizationModel
->>>>>>> 17aaf53b
 
 from db.helpers import create_rec
 from db.mappings.recommendation import Rec
@@ -18,37 +14,6 @@
 from lib.metrics import write_metric, Unit
 
 MAX_RECS = config.get("MAX_RECS")
-
-<<<<<<< HEAD
-def weighted_cosine(a:np.ndarray, b:np.ndarray) -> float:
-    # dot product of a and b (cosine similarity) scaled by the time_decay of b
-    # note: embeddings are already l2 normalized (not including decay constant in last index)
-    # :a embedding vector for article. last entry is decay constant.
-    # :b embedding vector for article. last entry is decay constant.
-    # :return [0,1] distance score, where 0 is closer
-    decay_constant = b[-1]
-    distance = a[:-1] @ b[:-1]
-    # note: we use 0.99999 because float multiplication does result in some rounding error
-    if distance > 0.99999: return 0
-    return  1 - (decay_constant * distance)
-
-def get_similarities(embeddings:np.ndarray, date_decays:np.ndarray, n_recs:int) -> (np.ndarray, np.ndarray):
-    """ Get K nearest neighbors for each article"""
-    weighted_embeddings = np.hstack([embeddings, np.expand_dims(date_decays, axis=1)]) 
-    nbrs = NearestNeighbors(n_neighbors=n_recs, 
-                            metric=weighted_cosine,
-                            algorithm='brute').fit(weighted_embeddings) 
-
-    return nbrs.kneighbors(weighted_embeddings)
-=======
-def normalize_embeddings(embedding_matrix:np.ndarray) -> np.ndarray:
-    """l2 normalize all embeddings along row dimension of matrix"""
-    return normalize(embedding_matrix, axis=1, norm='l2')
-
-
-def get_model_embeddings(model, spotlight_ids:np.ndarray) -> np.ndarray:
-    """ Get l2 normalized embeddings from Spotlight model for all spotlight_ids"""
-    return normalize_embeddings(np.array([model._net.item_embeddings(torch.tensor([i], dtype=torch.int32)).tolist()[0] for i in spotlight_ids]))
 
 def get_cosines(embeddings:np.ndarray):
     """get [0,1] normalized cosine similarity for all vectors"""
@@ -72,7 +37,6 @@
     """ Get the nearest n_rec indices; get the corresponding weights"""
     sorted_recs = decayed_matrix.argsort()[:, ::-1][:, :n_recs]
     return (np.array([decayed_matrix[i][v] for i,v in enumerate(sorted_recs)]), sorted_recs)
->>>>>>> 17aaf53b
 
 def get_nearest(spotlight_id:int, nearest_indices:np.ndarray, distances:np.ndarray, article_ids:np.ndarray) -> (np.ndarray, np.ndarray):
     """ Map the K nearest neighbors indexes to the map LNL DB article_id, also get the distances """
