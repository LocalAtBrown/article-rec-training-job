--- conflicted
+++ resolved
@@ -33,13 +33,11 @@
     np.fill_diagonal(decayed_matrix, 1.0)
     return decayed_matrix
 
-<<<<<<< HEAD
 def get_similar_indices(decayed_matrix, n_recs):
     """ Get the nearest n_rec indices; get the corresponding weights"""
     sorted_recs = decayed_matrix.argsort()[:, ::-1][:, :n_recs]
     return (np.array([decayed_matrix[i][v] for i,v in enumerate(sorted_recs)]), sorted_recs)
 
-=======
 def get_cosines(embeddings:np.ndarray) -> np.ndarray:
     """Format values on a [0,2] scale, where 0 is closer, 
         to values on a [0,1] scale, where 1 is closer.
@@ -65,7 +63,6 @@
     sorted_recs = decayed_matrix.argsort()[:, ::-1][:, :n_recs]
     return (np.array([decayed_matrix[i][v] for i,v in enumerate(sorted_recs)]), sorted_recs)
 
->>>>>>> 4d4c04a0
 def get_nearest(spotlight_id:int, nearest_indices:np.ndarray, distances:np.ndarray, article_ids:np.ndarray) -> (np.ndarray, np.ndarray):
     """ Map the K nearest neighbors indexes to the map LNL DB article_id, also get the distances """
     return (article_ids[nearest_indices[spotlight_id - 1][1:]], distances[spotlight_id - 1][1:])
