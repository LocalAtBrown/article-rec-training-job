--- conflicted
+++ resolved
@@ -59,10 +59,7 @@
     external_id_df["external_id"] = external_id_df["external_id"].astype(object)
 
     return external_id_df
-<<<<<<< HEAD
-=======
-
->>>>>>> 7df48bfb
+
 
 def filter_flyby_users(data_df: pd.DataFrame) -> pd.DataFrame:
     """
