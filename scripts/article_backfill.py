--- conflicted
+++ resolved
@@ -16,12 +16,8 @@
 from db.mappings.article import Article
 from job.helpers.site import get_site
 from lib.config import config
-<<<<<<< HEAD
 from sites.templates.site import Site
-=======
-from sites.helpers import ArticleBulkScrapingError
-from sites.site import Site
->>>>>>> 2a6bdd41
+from sites.helpers.requests import ArticleBulkScrapingError
 
 DELTA = datetime.timedelta(days=1)
 
