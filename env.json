--- conflicted
+++ resolved
@@ -9,11 +9,8 @@
         "MAX_RECS": 20
     },
     "local": {
-<<<<<<< HEAD
         "LOG_LEVEL": "INFO",
         "NO_REDOWNLOAD": true,
-=======
->>>>>>> d9812a52
         "SAVE_FIGURES": true,
         "DISPLAY_PROGRESS": true
     },
